#!/bin/sh

set -x
set -e

function cleanup() {
    podman pod kill cryostat
    podman pod rm cryostat
}
trap cleanup EXIT

if [ -z "$CRYOSTAT_IMAGE" ]; then
    CRYOSTAT_IMAGE="quay.io/cryostat/cryostat:latest"
fi

echo -e "\n\nRunning $CRYOSTAT_IMAGE ...\n\n"

if [ -z "$CRYOSTAT_RJMX_PORT" ]; then
    CRYOSTAT_RJMX_PORT=9091
fi

if [ -z "$CRYOSTAT_RMI_PORT" ]; then
    CRYOSTAT_RMI_PORT="$CRYOSTAT_RJMX_PORT"
fi

if [ -z "$CRYOSTAT_WEB_HOST" ]; then
    CRYOSTAT_WEB_HOST="0.0.0.0" # listens on all interfaces and hostnames for testing purposes
fi

if [ -z "$CRYOSTAT_WEB_PORT" ]; then
    CRYOSTAT_WEB_PORT=8181
fi

if [ -z "$CRYOSTAT_EXT_WEB_PORT" ]; then
    CRYOSTAT_EXT_WEB_PORT="$CRYOSTAT_WEB_PORT"
fi

if [ -z "$CRYOSTAT_AUTH_MANAGER" ]; then
    CRYOSTAT_AUTH_MANAGER="io.cryostat.net.NoopAuthManager"
fi

if [ -z "$CRYOSTAT_REPORT_GENERATION_MAX_HEAP" ]; then
    CRYOSTAT_REPORT_GENERATION_MAX_HEAP="200"
fi

if [ -z "$KEYSTORE_PATH" ] && [ -f "$(dirname $0)/certs/cryostat-keystore.p12" ] ; then
    KEYSTORE_PATH="/certs/cryostat-keystore.p12"
    KEYSTORE_PASS="$(cat $(dirname $0)/certs/keystore.pass)"
fi

if [ ! -d "$(dirname $0)/archive" ]; then
    mkdir "$(dirname $0)/archive"
fi

if [ ! -d "$(dirname $0)/conf" ]; then
    mkdir "$(dirname $0)/conf"
fi

if [ ! -d "$(dirname $0)/conf/credentials" ]; then
    mkdir "$(dirname $0)/conf/credentials"
fi

if [ ! -d "$(dirname $0)/conf/rules" ]; then
    mkdir "$(dirname $0)/conf/rules"
fi

if [ ! -d "$(dirname $0)/truststore" ]; then
    mkdir "$(dirname $0)/truststore"
fi

if [ ! -d "$(dirname $0)/clientlib" ]; then
    mkdir "$(dirname $0)/clientlib"
fi

if [ ! -d "$(dirname $0)/templates" ]; then
    mkdir "$(dirname $0)/templates"
fi

if ! podman pod exists cryostat; then
    podman pod create \
        --hostname cryostat \
        --name cryostat \
        --publish $CRYOSTAT_RJMX_PORT:$CRYOSTAT_RJMX_PORT \
        --publish $CRYOSTAT_EXT_WEB_PORT:$CRYOSTAT_WEB_PORT
fi

# run as root (uid 0) within the container - with rootless podman this means
# that the process will actually run with your own uid on the host machine,
# rather than the uid being remapped to something else
podman run \
    --pod cryostat \
<<<<<<< HEAD
    --mount type=tmpfs,target=/opt/cryostat.d/recordings.d \
    --mount type=tmpfs,target=/opt/cryostat.d/templates.d \
    --mount type=tmpfs,target=/opt/cryostat.d/probes.d \
    --mount type=tmpfs,target=/opt/cryostat.d/conf.d \
    --mount type=bind,source="$(dirname $0)/truststore",destination=/truststore,relabel=shared,bind-propagation=shared \
=======
    --user 0 \
>>>>>>> d50e94c8
    --memory 512M \
    --mount type=bind,source="$(dirname $0)/archive",destination=/opt/cryostat.d/recordings.d,relabel=shared \
    --mount type=bind,source="$(dirname $0)/certs",destination=/certs,relabel=shared \
    --mount type=bind,source="$(dirname $0)/clientlib",destination=/clientlib,relabel=shared \
    --mount type=bind,source="$(dirname $0)/conf",destination=/opt/cryostat.d/conf.d,relabel=shared \
    --mount type=bind,source="$(dirname $0)/templates",destination=/opt/cryostat.d/templates.d,relabel=shared \
    --mount type=bind,source="$(dirname $0)/truststore",destination=/truststore,relabel=shared \
    -e CRYOSTAT_PLATFORM=$CRYOSTAT_PLATFORM \
    -e CRYOSTAT_DISABLE_SSL=$CRYOSTAT_DISABLE_SSL \
    -e CRYOSTAT_DISABLE_JMX_AUTH=$CRYOSTAT_DISABLE_JMX_AUTH \
    -e CRYOSTAT_DISABLE_SSL="true" \
    -e CRYOSTAT_DISABLE_JMX_AUTH="true" \
    -e CRYOSTAT_RJMX_USER=$CRYOSTAT_RJMX_USER \
    -e CRYOSTAT_RJMX_PASS=$CRYOSTAT_RJMX_PASS \
    -e CRYOSTAT_RJMX_PORT=$CRYOSTAT_RJMX_PORT \
    -e CRYOSTAT_RMI_PORT=$CRYOSTAT_RMI_PORT \
    -e CRYOSTAT_CORS_ORIGIN=$CRYOSTAT_CORS_ORIGIN \
    -e CRYOSTAT_WEB_HOST=$CRYOSTAT_WEB_HOST \
    -e CRYOSTAT_WEB_PORT=$CRYOSTAT_WEB_PORT \
    -e CRYOSTAT_EXT_WEB_PORT=$CRYOSTAT_EXT_WEB_PORT \
    -e CRYOSTAT_AUTH_MANAGER=$CRYOSTAT_AUTH_MANAGER \
    -e CRYOSTAT_TARGET_CACHE_SIZE=$CRYOSTAT_TARGET_CACHE_SIZE \
    -e CRYOSTAT_TARGET_CACHE_TTL=$CRYOSTAT_TARGET_CACHE_TTL \
    -e CRYOSTAT_CONFIG_PATH="/opt/cryostat.d/conf.d" \
    -e CRYOSTAT_ARCHIVE_PATH="/opt/cryostat.d/recordings.d" \
    -e CRYOSTAT_TEMPLATE_PATH="/opt/cryostat.d/templates.d" \
    -e CRYOSTAT_PROBE_TEMPLATE_PATH="/opt/cryostat.d/probes.d" \
    -e CRYOSTAT_CLIENTLIB_PATH="/clientlib" \
    -e CRYOSTAT_AGENT_PATH="/clientlib/agent-1.0.1.jar" \
    -e CRYOSTAT_REPORT_GENERATION_MAX_HEAP="$CRYOSTAT_REPORT_GENERATION_MAX_HEAP" \
    -e GRAFANA_DATASOURCE_URL=$GRAFANA_DATASOURCE_URL \
    -e GRAFANA_DASHBOARD_URL=$GRAFANA_DASHBOARD_URL \
    -e KEYSTORE_PATH=$KEYSTORE_PATH \
    -e KEYSTORE_PASS=$KEYSTORE_PASS \
    -e KEY_PATH=$KEY_PATH \
    -e CERT_PATH=$CERT_PATH \
    -e CRYOSTAT_JUL_CONFIG=$CRYOSTAT_JUL_CONFIG \
    --rm -it "$CRYOSTAT_IMAGE" "$@"<|MERGE_RESOLUTION|>--- conflicted
+++ resolved
@@ -89,15 +89,7 @@
 # rather than the uid being remapped to something else
 podman run \
     --pod cryostat \
-<<<<<<< HEAD
-    --mount type=tmpfs,target=/opt/cryostat.d/recordings.d \
-    --mount type=tmpfs,target=/opt/cryostat.d/templates.d \
-    --mount type=tmpfs,target=/opt/cryostat.d/probes.d \
-    --mount type=tmpfs,target=/opt/cryostat.d/conf.d \
-    --mount type=bind,source="$(dirname $0)/truststore",destination=/truststore,relabel=shared,bind-propagation=shared \
-=======
     --user 0 \
->>>>>>> d50e94c8
     --memory 512M \
     --mount type=bind,source="$(dirname $0)/archive",destination=/opt/cryostat.d/recordings.d,relabel=shared \
     --mount type=bind,source="$(dirname $0)/certs",destination=/certs,relabel=shared \
@@ -105,6 +97,7 @@
     --mount type=bind,source="$(dirname $0)/conf",destination=/opt/cryostat.d/conf.d,relabel=shared \
     --mount type=bind,source="$(dirname $0)/templates",destination=/opt/cryostat.d/templates.d,relabel=shared \
     --mount type=bind,source="$(dirname $0)/truststore",destination=/truststore,relabel=shared \
+    --mount type=tmpfs,target=/opt/cryostat.d/probes.d \
     -e CRYOSTAT_PLATFORM=$CRYOSTAT_PLATFORM \
     -e CRYOSTAT_DISABLE_SSL=$CRYOSTAT_DISABLE_SSL \
     -e CRYOSTAT_DISABLE_JMX_AUTH=$CRYOSTAT_DISABLE_JMX_AUTH \
