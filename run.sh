#!/bin/sh

set -x
set -e

function cleanup() {
    podman pod kill cryostat-pod
    podman pod rm cryostat-pod
}
trap cleanup EXIT

if [ -z "$CRYOSTAT_IMAGE" ]; then
    CRYOSTAT_IMAGE="quay.io/cryostat/cryostat:latest"
fi

echo -e "\n\nRunning $CRYOSTAT_IMAGE ...\n\n"

if [ -z "$CRYOSTAT_RJMX_PORT" ]; then
    CRYOSTAT_RJMX_PORT="$(xpath -q -e 'project/properties/cryostat.rjmxPort/text()' pom.xml)"
fi

if [ -z "$CRYOSTAT_RMI_PORT" ]; then
    CRYOSTAT_RMI_PORT="$CRYOSTAT_RJMX_PORT"
fi

if [ -z "$CRYOSTAT_WEB_HOST" ]; then
    CRYOSTAT_WEB_HOST="$(xpath -q -e 'project/properties/cryostat.itest.webHost/text()' pom.xml)"
fi

if [ -z "$CRYOSTAT_WEB_PORT" ]; then
    CRYOSTAT_WEB_PORT="$(xpath -q -e 'project/properties/cryostat.itest.webPort/text()' pom.xml)"
fi

if [ -z "$CRYOSTAT_EXT_WEB_PORT" ]; then
    CRYOSTAT_EXT_WEB_PORT="$CRYOSTAT_WEB_PORT"
fi

if [ -z "$CRYOSTAT_AUTH_MANAGER" ]; then
    CRYOSTAT_AUTH_MANAGER="io.cryostat.net.NoopAuthManager"
fi

if [ -z "$CRYOSTAT_REPORT_GENERATION_MAX_HEAP" ]; then
    CRYOSTAT_REPORT_GENERATION_MAX_HEAP="200"
fi

if [ -z "$KEYSTORE_PATH" ] && [ -f "$(dirname $0)/certs/cryostat-keystore.p12" ] ; then
    KEYSTORE_PATH="/certs/cryostat-keystore.p12"
    KEYSTORE_PASS="$(cat $(dirname $0)/certs/keystore.pass)"
fi

if [ ! -d "$(dirname $0)/archive" ]; then
    mkdir "$(dirname $0)/archive"
fi

if [ ! -d "$(dirname $0)/conf" ]; then
    mkdir "$(dirname $0)/conf"
fi

if [ ! -d "$(dirname $0)/conf/credentials" ]; then
    mkdir "$(dirname $0)/conf/credentials"
fi

if [ ! -d "$(dirname $0)/conf/rules" ]; then
    mkdir "$(dirname $0)/conf/rules"
fi

if [ ! -d "$(dirname $0)/truststore" ]; then
    mkdir "$(dirname $0)/truststore"
fi

if [ ! -d "$(dirname $0)/clientlib" ]; then
    mkdir "$(dirname $0)/clientlib"
fi

if [ ! -d "$(dirname $0)/templates" ]; then
    mkdir "$(dirname $0)/templates"
fi

if ! podman pod exists cryostat-pod; then
    podman pod create \
        --hostname cryostat \
        --name cryostat-pod \
        --publish $CRYOSTAT_RJMX_PORT:$CRYOSTAT_RJMX_PORT \
        --publish $CRYOSTAT_EXT_WEB_PORT:$CRYOSTAT_WEB_PORT
fi

# run as root (uid 0) within the container - with rootless podman this means
# that the process will actually run with your own uid on the host machine,
# rather than the uid being remapped to something else
podman run \
    --pod cryostat-pod \
    --name cryostat \
    --user 0 \
    --memory 768M \
    --mount type=bind,source="$(dirname $0)/archive",destination=/opt/cryostat.d/recordings.d,relabel=shared \
    --mount type=bind,source="$(dirname $0)/certs",destination=/certs,relabel=shared \
    --mount type=bind,source="$(dirname $0)/clientlib",destination=/clientlib,relabel=shared \
    --mount type=bind,source="$(dirname $0)/conf",destination=/opt/cryostat.d/conf.d,relabel=shared \
    --mount type=bind,source="$(dirname $0)/templates",destination=/opt/cryostat.d/templates.d,relabel=shared \
    --mount type=bind,source="$(dirname $0)/truststore",destination=/truststore,relabel=shared \
    --mount type=tmpfs,target=/opt/cryostat.d/probes.d \
<<<<<<< HEAD
=======
    -e CRYOSTAT_ENABLE_JDP_BROADCAST=true \
    -e CRYOSTAT_REPORT_GENERATOR=$CRYOSTAT_REPORT_GENERATOR \
>>>>>>> 8c686dea
    -e CRYOSTAT_PLATFORM=$CRYOSTAT_PLATFORM \
    -e CRYOSTAT_DISABLE_SSL=$CRYOSTAT_DISABLE_SSL \
    -e CRYOSTAT_DISABLE_JMX_AUTH=$CRYOSTAT_DISABLE_JMX_AUTH \
    -e CRYOSTAT_ALLOW_UNTRUSTED_SSL=$CRYOSTAT_ALLOW_UNTRUSTED_SSL \
    -e CRYOSTAT_RJMX_USER=$CRYOSTAT_RJMX_USER \
    -e CRYOSTAT_RJMX_PASS=$CRYOSTAT_RJMX_PASS \
    -e CRYOSTAT_RJMX_PORT=$CRYOSTAT_RJMX_PORT \
    -e CRYOSTAT_RMI_PORT=$CRYOSTAT_RMI_PORT \
    -e CRYOSTAT_CORS_ORIGIN=$CRYOSTAT_CORS_ORIGIN \
    -e CRYOSTAT_WEB_HOST=$CRYOSTAT_WEB_HOST \
    -e CRYOSTAT_WEB_PORT=$CRYOSTAT_WEB_PORT \
    -e CRYOSTAT_EXT_WEB_PORT=$CRYOSTAT_EXT_WEB_PORT \
    -e CRYOSTAT_MAX_WS_CONNECTIONS=$CRYOSTAT_MAX_WS_CONNECTIONS \
    -e CRYOSTAT_AUTH_MANAGER=$CRYOSTAT_AUTH_MANAGER \
    -e CRYOSTAT_TARGET_CACHE_SIZE=$CRYOSTAT_TARGET_CACHE_SIZE \
    -e CRYOSTAT_TARGET_CACHE_TTL=$CRYOSTAT_TARGET_CACHE_TTL \
    -e CRYOSTAT_CONFIG_PATH="/opt/cryostat.d/conf.d" \
    -e CRYOSTAT_ARCHIVE_PATH="/opt/cryostat.d/recordings.d" \
    -e CRYOSTAT_TEMPLATE_PATH="/opt/cryostat.d/templates.d" \
    -e CRYOSTAT_PROBE_TEMPLATE_PATH="/opt/cryostat.d/probes.d" \
    -e CRYOSTAT_CLIENTLIB_PATH="/clientlib" \
    -e CRYOSTAT_REPORT_GENERATION_MAX_HEAP="$CRYOSTAT_REPORT_GENERATION_MAX_HEAP" \
    -e GRAFANA_DATASOURCE_URL=$GRAFANA_DATASOURCE_URL \
    -e GRAFANA_DASHBOARD_URL=$GRAFANA_DASHBOARD_URL \
    -e KEYSTORE_PATH=$KEYSTORE_PATH \
    -e KEYSTORE_PASS=$KEYSTORE_PASS \
    -e KEY_PATH=$KEY_PATH \
    -e CERT_PATH=$CERT_PATH \
    -e CRYOSTAT_JUL_CONFIG=$CRYOSTAT_JUL_CONFIG \
    --rm -it "$CRYOSTAT_IMAGE" "$@"<|MERGE_RESOLUTION|>--- conflicted
+++ resolved
@@ -99,11 +99,8 @@
     --mount type=bind,source="$(dirname $0)/templates",destination=/opt/cryostat.d/templates.d,relabel=shared \
     --mount type=bind,source="$(dirname $0)/truststore",destination=/truststore,relabel=shared \
     --mount type=tmpfs,target=/opt/cryostat.d/probes.d \
-<<<<<<< HEAD
-=======
     -e CRYOSTAT_ENABLE_JDP_BROADCAST=true \
     -e CRYOSTAT_REPORT_GENERATOR=$CRYOSTAT_REPORT_GENERATOR \
->>>>>>> 8c686dea
     -e CRYOSTAT_PLATFORM=$CRYOSTAT_PLATFORM \
     -e CRYOSTAT_DISABLE_SSL=$CRYOSTAT_DISABLE_SSL \
     -e CRYOSTAT_DISABLE_JMX_AUTH=$CRYOSTAT_DISABLE_JMX_AUTH \
