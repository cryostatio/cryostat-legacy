--- conflicted
+++ resolved
@@ -283,8 +283,7 @@
                                                     credentialsManager,
                                                     rule,
                                                     recordingArchiveHelper,
-                                                    this::archivalFailureHandler,
-                                                    base32);
+                                                    this::archivalFailureHandler);
                                     Pair<ServiceRef, Rule> key = Pair.of(serviceRef, rule);
                                     Set<Long> ids =
                                             tasks.computeIfAbsent(key, k -> new HashSet<>());
@@ -316,7 +315,6 @@
                                 }
                             });
 
-<<<<<<< HEAD
         } else {
             this.logger.trace(
                     "Activating rule {} for target {} aborted, rule is disabled {} ",
@@ -324,42 +322,6 @@
                     serviceRef.getServiceUri(),
                     rule.isEnabled());
         }
-=======
-                                PeriodicArchiver periodicArchiver =
-                                        periodicArchiverFactory.create(
-                                                serviceRef,
-                                                credentialsManager,
-                                                rule,
-                                                recordingArchiveHelper,
-                                                this::archivalFailureHandler);
-                                Pair<ServiceRef, Rule> key = Pair.of(serviceRef, rule);
-                                Set<Long> ids = tasks.computeIfAbsent(key, k -> new HashSet<>());
-                                long initialTask =
-                                        vertx.setTimer(
-                                                Duration.ofSeconds(rule.getInitialDelaySeconds())
-                                                        .toMillis(),
-                                                initialId -> {
-                                                    tasks.get(key).remove(initialId);
-                                                    periodicArchiver.run();
-                                                    if (rule.getPreservedArchives() <= 0
-                                                            || rule.getArchivalPeriodSeconds()
-                                                                    <= 0) {
-                                                        return;
-                                                    }
-                                                    long periodicTask =
-                                                            vertx.setPeriodic(
-                                                                    Duration.ofSeconds(
-                                                                                    rule
-                                                                                            .getArchivalPeriodSeconds())
-                                                                            .toMillis(),
-                                                                    periodicId ->
-                                                                            periodicArchiver.run());
-                                                    ids.add(periodicTask);
-                                                });
-                                ids.add(initialTask);
-                            }
-                        });
->>>>>>> 88321b81
     }
 
     private void deactivate(Rule rule, ServiceRef serviceRef) {
