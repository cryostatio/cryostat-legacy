--- conflicted
+++ resolved
@@ -51,7 +51,6 @@
 
     @Binds
     @IntoSet
-<<<<<<< HEAD
     abstract RequestHandler bindProbeTemplateUploadHandler(ProbeTemplateUploadHandler handler);
 
     @Binds
@@ -74,7 +73,9 @@
     @Binds
     @IntoSet
     abstract RequestHandler bindTargetProbesGetHandler(TargetProbesGetHandler handler);
-=======
+
+    @Binds
+    @IntoSet
     abstract RequestHandler bindAuthTokenPostHandler(AuthTokenPostHandler handler);
 
     @Binds
@@ -100,5 +101,4 @@
     @Binds
     @IntoSet
     abstract RequestHandler bindReportGetHandler(ReportGetHandler handler);
->>>>>>> 5394bd47
 }