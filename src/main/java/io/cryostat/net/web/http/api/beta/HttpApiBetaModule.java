--- conflicted
+++ resolved
@@ -52,7 +52,6 @@
 
     @Binds
     @IntoSet
-<<<<<<< HEAD
     abstract RequestHandler bindProbeTemplateUploadHandler(ProbeTemplateUploadHandler handler);
 
     @Binds
@@ -79,10 +78,11 @@
     @Binds
     @IntoSet
     abstract RequestHandler bindAuthTokenPostHandler(AuthTokenPostHandler handler);
-=======
+
+    @Binds
+    @IntoSet
     abstract RequestHandler bindTargetRecordingMetadataLabelsPostHandler(
-            TargetRecordingMetadataLabelsPostHandler handler);
->>>>>>> 8c686dea
+        TargetRecordingMetadataLabelsPostHandler handler);
 
     @Binds
     @IntoSet
